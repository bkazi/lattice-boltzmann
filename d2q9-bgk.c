/*
** Code to implement a d2q9-bgk lattice boltzmann scheme.
** 'd2' inidates a 2-dimensional grid, and
** 'q9' indicates 9 velocities per grid cell.
** 'bgk' refers to the Bhatnagar-Gross-Krook collision step.
**
** The 'speeds' in each cell are numbered as follows:
**
** 6 2 5
**  \|/
** 3-0-1
**  /|\
** 7 4 8
**
** A 2D grid:
**
**           cols
**       --- --- ---
**      | D | E | F |
** rows  --- --- ---
**      | A | B | C |
**       --- --- ---
**
** 'unwrapped' in row major order to give a 1D array:
**
**  --- --- --- --- --- ---
** | A | B | C | D | E | F |
**  --- --- --- --- --- ---
**
** Grid indicies are:
**
**          ny
**          ^       cols(ii)
**          |  ----- ----- -----
**          | | ... | ... | etc |
**          |  ----- ----- -----
** rows(jj) | | 1,0 | 1,1 | 1,2 |
**          |  ----- ----- -----
**          | | 0,0 | 0,1 | 0,2 |
**          |  ----- ----- -----
**          ----------------------> nx
**
** Note the names of the input parameter and obstacle files
** are passed on the command line, e.g.:
**
**   ./d2q9-bgk input.params obstacles.dat
**
** Be sure to adjust the grid dimensions in the parameter file
** if you choose a different obstacle file.
*/

#include <stdio.h>
#include <stdlib.h>
#include <string.h>
#include <math.h>
#include <time.h>
#include <sys/time.h>
#include <sys/resource.h>

#include "mpi.h"

#define NSPEEDS         9
#define FINALSTATEFILE  "final_state.dat"
#define AVVELSFILE      "av_vels.dat"

/* struct to hold the parameter values */
typedef struct
{
  int    nx;            /* no. of cells in x-direction */
  int    ny;            /* no. of cells in y-direction */
  int    maxIters;      /* no. of iterations */
  int    reynolds_dim;  /* dimension for Reynolds number */
  float density;       /* density per link */
  float accel;         /* density redistribution */
  float omega;         /* relaxation parameter */
} t_param;

/* struct to hold the 'speed' values */
typedef struct
{
  float speeds[NSPEEDS];
} t_speed;

/*
** function prototypes
*/

/* load params, allocate memory, load obstacles & initialise fluid particle densities */
int initialise(const char* paramfile, const char* obstaclefile,
               t_param* params, t_speed** cells_ptr, t_speed** tmp_cells_ptr,
               int** obstacles_ptr, float** av_vels_ptr);

/*
** The main calculation methods.
** timestep calls, in order, the functions:
** accelerate_flow(), propagate(), rebound() & collision()
*/
<<<<<<< HEAD
int timestep(const t_param params, t_speed **cells, t_speed **tmp_cells, int* obstacles);
=======
int timestep(const t_param params, t_speed* cells, t_speed* tmp_cells, int* obstacles);
>>>>>>> 8393be11
int accelerate_flow(const t_param params, t_speed* cells, int* obstacles);
int propagate(const t_param params, t_speed* cells, t_speed* tmp_cells);
int rebound(const t_param params, t_speed* cells, t_speed* tmp_cells, int* obstacles);
int collision(const t_param params, t_speed* cells, t_speed* tmp_cells, int* obstacles);
int write_values(const t_param params, t_speed* cells, int* obstacles, float* av_vels);

/* finalise, including freeing up allocated memory */
int finalise(const t_param* params, t_speed** cells_ptr, t_speed** tmp_cells_ptr,
             int** obstacles_ptr, float** av_vels_ptr);

/* Sum all the densities in the grid.
** The total should remain constant from one timestep to the next. */
float total_density(const t_param params, t_speed* cells);

float total_velocity(const t_param params, t_speed* cells, int* obstacles);
/* compute average velocity */
float av_velocity(const t_param params, t_speed* cells, int* obstacles);

/* calculate Reynolds number */
float calc_reynolds(const t_param params, t_speed* cells, int* obstacles);

/* utility functions */
void die(const char* message, const int line, const char* file);
void usage(const char* exe);

/*
** main program:
** initialise, timestep loop, finalise
*/
int main(int argc, char* argv[])
{
  char*    paramfile = NULL;    /* name of the input parameter file */
  char*    obstaclefile = NULL; /* name of a the input obstacle file */
  t_param  params;              /* struct to hold parameter values */
  t_speed* cells     = NULL;    /* grid containing fluid densities */
  t_speed* tmp_cells = NULL;    /* scratch space */
  int*     obstacles = NULL;    /* grid indicating which cells are blocked */
  float* av_vels   = NULL;     /* a record of the av. velocity computed for each timestep */
  struct timeval timstr;        /* structure to hold elapsed time */
  struct rusage ru;             /* structure to hold CPU time--system and user */
  double tic, toc;              /* floating point numbers to calculate elapsed wallclock time */
  double usrtim;                /* floating point number to record elapsed user CPU time */
  double systim;                /* floating point number to record elapsed system CPU time */

  int worldSize;
  int rank;

  MPI_Init(NULL, NULL);

  MPI_Datatype MPI_T_SPEED;
  MPI_Datatype types[] = {MPI_FLOAT};
  int blocklen[] = {NSPEEDS};
  MPI_Aint disp[] = {0};
  MPI_Type_create_struct(1, blocklen, disp, types, &MPI_T_SPEED);
  MPI_Type_commit(&MPI_T_SPEED);

  MPI_Datatype MPI_T_PARAM;
  MPI_Datatype types2[] = {MPI_INT, MPI_INT, MPI_INT, MPI_INT, MPI_FLOAT, MPI_FLOAT, MPI_FLOAT};
  int blocklen2[] = {1, 1, 1, 1, 1, 1, 1};
  MPI_Aint disp2[] = {0, 1 * sizeof(int), 2 * sizeof(int), 3 * sizeof(int), 4 * sizeof(int), 4 * sizeof(float) + sizeof(float), 4 * sizeof(int) + 2 * sizeof(float)};
  MPI_Type_create_struct(7, blocklen2, disp2, types2, &MPI_T_PARAM);
  MPI_Type_commit(&MPI_T_PARAM);

  MPI_Comm_size(MPI_COMM_WORLD, &worldSize);
  MPI_Comm_rank(MPI_COMM_WORLD, &rank);

  int ndims = 1;
  int dims[] = {worldSize};
  int periods[] = {1};
  MPI_Comm cart_world;
  MPI_Cart_create(MPI_COMM_WORLD, ndims, dims, periods, 0, &cart_world);

  /* parse the command line */
  if (argc != 3)
  {
    usage(argv[0]);
  }
  else
  {
    paramfile = argv[1];
    obstaclefile = argv[2];
  }

  int tot_cells = 0;
  int cols_per_proc;
  int *send_cnts = malloc(sizeof(int) * worldSize);
  int *row_cnts = malloc(sizeof(int) * worldSize);
  int *displs = malloc(sizeof(int) * worldSize);

  /* initialise our data structures and load values from file */
  if (rank == 0) {
    initialise(paramfile, obstaclefile, &params, &cells, &tmp_cells, &obstacles, &av_vels);

    //Calc total number of non-obstacle cells
    for (int j = 0; j < params.ny; j++) {
      for (int i = 0; i < params.nx; i++) {
        tot_cells += !obstacles[i + j * params.nx];
      }
    }

    int rem = params.ny % worldSize;
    int sum = 0;
    int sum_int = 0;
    for (int i = 0; i < worldSize; i++) {
        row_cnts[i] = params.ny / worldSize;
        if (rem > 0) {
            row_cnts[i]++;
            rem--;
        }
        send_cnts[i] = params.nx * row_cnts[i];

        displs[i] = sum;
        sum += send_cnts[i];
    }
    cols_per_proc = params.nx;
  }
  MPI_Bcast(send_cnts, worldSize, MPI_INT, 0, MPI_COMM_WORLD);
  MPI_Bcast(row_cnts, worldSize, MPI_INT, 0, MPI_COMM_WORLD);
  MPI_Bcast(displs, worldSize, MPI_INT, 0, MPI_COMM_WORLD);
  MPI_Bcast(&cols_per_proc, 1, MPI_INT, 0, MPI_COMM_WORLD);
  MPI_Bcast(&params, 1, MPI_T_PARAM, 0, MPI_COMM_WORLD);

  t_param sub_params;
  memcpy(&sub_params, &params, sizeof(t_param));
  sub_params.ny = row_cnts[rank];
  sub_params.nx = cols_per_proc;

  t_speed* sub_cells     = malloc(sizeof(t_speed) * sub_params.nx * (sub_params.ny + 2));
  t_speed* sub_tmp_cells = malloc(sizeof(t_speed) * sub_params.nx * (sub_params.ny + 2));
  int*     sub_obstacles = malloc(sizeof(int) * sub_params.nx * (sub_params.ny + 2));

  MPI_Scatterv(cells, send_cnts, displs, MPI_T_SPEED, (sub_cells + sub_params.nx), send_cnts[rank], MPI_T_SPEED, 0, MPI_COMM_WORLD);
  MPI_Scatterv(obstacles, send_cnts, displs, MPI_INT, (sub_obstacles + sub_params.nx), send_cnts[rank], MPI_INT, 0, MPI_COMM_WORLD);

  if (rank == 0) {
    gettimeofday(&timstr, NULL);
    tic = timstr.tv_sec + (timstr.tv_usec / 1000000.0);
  }
  /* iterate for maxIters timesteps */
  //TODO: free data once done with it

  t_speed* sendbuf = malloc(sizeof(t_speed) * 2 * cols_per_proc);
  t_speed* recvbuf = malloc(sizeof(t_speed) * 2 * cols_per_proc);

  for (int tt = 0; tt < params.maxIters; tt++)
  {
    if ((worldSize - 1) == rank) {
      accelerate_flow(sub_params, sub_cells, sub_obstacles);
    }

    memcpy(sendbuf, sub_cells + sub_params.nx, sizeof(t_speed) * sub_params.nx);
    memcpy(sendbuf + sub_params.nx, sub_cells + (sub_params.ny * sub_params.nx), sizeof(t_speed) * sub_params.nx);

    MPI_Neighbor_alltoall(sendbuf, sub_params.nx, MPI_T_SPEED, recvbuf, sub_params.nx, MPI_T_SPEED, cart_world);

    if (worldSize != 2) {
      memcpy(sub_cells + ((sub_params.ny + 1) * sub_params.nx), recvbuf + sub_params.nx, sizeof(t_speed) * sub_params.nx);
      memcpy(sub_cells, recvbuf, sizeof(t_speed) * sub_params.nx);
    } else {
      memcpy(sub_cells, recvbuf + sub_params.nx, sizeof(t_speed) * sub_params.nx);
      memcpy(sub_cells + ((sub_params.ny + 1) * sub_params.nx), recvbuf, sizeof(t_speed) * sub_params.nx);
    }

<<<<<<< HEAD
    timestep(sub_params, &sub_cells, &sub_tmp_cells, sub_obstacles);
=======
    timestep(sub_params, sub_cells, sub_tmp_cells, sub_obstacles);
    t_speed *swp = sub_cells;
    sub_cells = sub_tmp_cells;
    sub_tmp_cells = swp;
>>>>>>> 8393be11

    float local_tot_vel = total_velocity(sub_params, sub_cells, sub_obstacles);
    float global_tot_vel;
    MPI_Reduce(&local_tot_vel, &global_tot_vel, 1, MPI_FLOAT, MPI_SUM, 0, MPI_COMM_WORLD);
    if (rank == 0) {
      av_vels[tt] = global_tot_vel / (float) tot_cells;
    }
#ifdef DEBUG
  if (rank == 0) {
    printf("==timestep: %d==\n", tt);
    printf("av velocity: %.12E\n", av_vels[tt]);
    printf("tot density: %.12E\n", total_density(sub_params, sub_cells));
  }
#endif
  }

  if (rank == 0) {
    gettimeofday(&timstr, NULL);
    toc = timstr.tv_sec + (timstr.tv_usec / 1000000.0);
    getrusage(RUSAGE_SELF, &ru);
    timstr = ru.ru_utime;
    usrtim = timstr.tv_sec + (timstr.tv_usec / 1000000.0);
    timstr = ru.ru_stime;
    systim = timstr.tv_sec + (timstr.tv_usec / 1000000.0);
  }

  MPI_Gatherv((sub_cells + sub_params.nx), send_cnts[rank], MPI_T_SPEED, cells, send_cnts, displs, MPI_T_SPEED, 0, MPI_COMM_WORLD);
  MPI_Gatherv((sub_obstacles + sub_params.nx), send_cnts[rank], MPI_INT, obstacles, send_cnts, displs, MPI_INT, 0, MPI_COMM_WORLD);

  MPI_Finalize();

  if (rank == 0) {
    /* write final values and free memory */
    printf("==done==\n");
    printf("Reynolds number:\t\t%.12E\n", calc_reynolds(params, cells, obstacles));
    printf("Elapsed time:\t\t\t%.6lf (s)\n", toc - tic);
    printf("Elapsed user CPU time:\t\t%.6lf (s)\n", usrtim);
    printf("Elapsed system CPU time:\t%.6lf (s)\n", systim);
    write_values(params, cells, obstacles, av_vels);
    finalise(&params, &cells, &tmp_cells, &obstacles, &av_vels);
  }

  return EXIT_SUCCESS;
}

<<<<<<< HEAD
int timestep(const t_param params, t_speed **cells, t_speed **tmp_cells, int *obstacles) {
=======
int timestep(const t_param params, t_speed* cells, t_speed* tmp_cells, int* obstacles) {
>>>>>>> 8393be11
  const float c_sq = 1.f / 3.f; /* square of speed of sound */
  const float w0 = 4.f / 9.f;  /* weighting factor */
  const float w1 = 1.f / 9.f;  /* weighting factor */
  const float w2 = 1.f / 36.f; /* weighting factor */
<<<<<<< HEAD
  t_speed tmpSpeed;

  /* loop over _all_ cells */
  for (int jj = 1; jj < params.ny + 1; jj++) {
    for (int ii = 0; ii < params.nx; ii++) {
=======

  t_speed tmpSpeed;
  /* loop over _all_ cells */
  #pragma omp simd collapse(2)
  for (int jj = 1; jj < params.ny + 1; jj++)
  {
    for (int ii = 0; ii < params.nx; ii++)
    {
>>>>>>> 8393be11
      /* determine indices of axis-direction neighbours
      ** respecting periodic boundary conditions (wrap around) */
      int y_n = jj + 1;
      int x_e = (ii + 1) % params.nx;
      int y_s = jj - 1;
      int x_w = (ii == 0) ? (ii + params.nx - 1) : (ii - 1);
<<<<<<< HEAD

      tmpSpeed.speeds[0] = (*cells)[ii + jj*params.nx].speeds[0]; /* central cell, no movement */
      tmpSpeed.speeds[1] = (*cells)[x_w + jj*params.nx].speeds[1]; /* east */
      tmpSpeed.speeds[2] = (*cells)[ii + y_s*params.nx].speeds[2]; /* north */
      tmpSpeed.speeds[3] = (*cells)[x_e + jj*params.nx].speeds[3]; /* west */
      tmpSpeed.speeds[4] = (*cells)[ii + y_n*params.nx].speeds[4]; /* south */
      tmpSpeed.speeds[5] = (*cells)[x_w + y_s*params.nx].speeds[5]; /* north-east */
      tmpSpeed.speeds[6] = (*cells)[x_e + y_s*params.nx].speeds[6]; /* north-west */
      tmpSpeed.speeds[7] = (*cells)[x_e + y_n*params.nx].speeds[7]; /* south-west */
      tmpSpeed.speeds[8] = (*cells)[x_w + y_n*params.nx].speeds[8]; /* south-east */

      /* if the cell contains an obstacle */
      if (!obstacles[jj*params.nx + ii]) {
        /* compute local density total */
        float local_density = 0.f;

        #pragma omp simd reduction(+:local_density)
        for (int kk = 0; kk < NSPEEDS; kk++) {
=======
      /* propagate densities from neighbouring cells, following
      ** appropriate directions of travel and writing into
      ** scratch space grid */
      tmpSpeed.speeds[0] = cells[ii + jj*params.nx].speeds[0]; /* central cell, no movement */
      tmpSpeed.speeds[1] = cells[x_w + jj*params.nx].speeds[1]; /* east */
      tmpSpeed.speeds[2] = cells[ii + y_s*params.nx].speeds[2]; /* north */
      tmpSpeed.speeds[3] = cells[x_e + jj*params.nx].speeds[3]; /* west */
      tmpSpeed.speeds[4] = cells[ii + y_n*params.nx].speeds[4]; /* south */
      tmpSpeed.speeds[5] = cells[x_w + y_s*params.nx].speeds[5]; /* north-east */
      tmpSpeed.speeds[6] = cells[x_e + y_s*params.nx].speeds[6]; /* north-west */
      tmpSpeed.speeds[7] = cells[x_e + y_n*params.nx].speeds[7]; /* south-west */
      tmpSpeed.speeds[8] = cells[x_w + y_n*params.nx].speeds[8]; /* south-east */

      /* don't consider occupied cells */
      if (!obstacles[ii + jj*params.nx])
      {
        /* compute local density total */
        float local_density = 0.f;

        for (int kk = 0; kk < NSPEEDS; kk++)
        {
>>>>>>> 8393be11
          local_density += tmpSpeed.speeds[kk];
        }

        /* compute x velocity component */
        float u_x = (tmpSpeed.speeds[1]
                      + tmpSpeed.speeds[5]
                      + tmpSpeed.speeds[8]
                      - (tmpSpeed.speeds[3]
                         + tmpSpeed.speeds[6]
                         + tmpSpeed.speeds[7]))
                     / local_density;
        /* compute y velocity component */
        float u_y = (tmpSpeed.speeds[2]
                      + tmpSpeed.speeds[5]
                      + tmpSpeed.speeds[6]
                      - (tmpSpeed.speeds[4]
                         + tmpSpeed.speeds[7]
                         + tmpSpeed.speeds[8]))
                     / local_density;

        /* velocity squared */
        float u_sq = u_x * u_x + u_y * u_y;

        /* directional velocity components */
        float u[NSPEEDS];
        u[1] =   u_x;        /* east */
        u[2] =         u_y;  /* north */
        u[3] = - u_x;        /* west */
        u[4] =       - u_y;  /* south */
        u[5] =   u_x + u_y;  /* north-east */
        u[6] = - u_x + u_y;  /* north-west */
        u[7] = - u_x - u_y;  /* south-west */
        u[8] =   u_x - u_y;  /* south-east */

        /* equilibrium densities */
        float d_equ[NSPEEDS];
        /* zero velocity density: weight w0 */
        d_equ[0] = w0 * local_density
                   * (1.f - u_sq / (2.f * c_sq));
        /* axis speeds: weight w1 */
        d_equ[1] = w1 * local_density * (1.f + u[1] / c_sq
                                         + (u[1] * u[1]) / (2.f * c_sq * c_sq)
                                         - u_sq / (2.f * c_sq));
        d_equ[2] = w1 * local_density * (1.f + u[2] / c_sq
                                         + (u[2] * u[2]) / (2.f * c_sq * c_sq)
                                         - u_sq / (2.f * c_sq));
        d_equ[3] = w1 * local_density * (1.f + u[3] / c_sq
                                         + (u[3] * u[3]) / (2.f * c_sq * c_sq)
                                         - u_sq / (2.f * c_sq));
        d_equ[4] = w1 * local_density * (1.f + u[4] / c_sq
                                         + (u[4] * u[4]) / (2.f * c_sq * c_sq)
                                         - u_sq / (2.f * c_sq));
        /* diagonal speeds: weight w2 */
        d_equ[5] = w2 * local_density * (1.f + u[5] / c_sq
                                         + (u[5] * u[5]) / (2.f * c_sq * c_sq)
                                         - u_sq / (2.f * c_sq));
        d_equ[6] = w2 * local_density * (1.f + u[6] / c_sq
                                         + (u[6] * u[6]) / (2.f * c_sq * c_sq)
                                         - u_sq / (2.f * c_sq));
        d_equ[7] = w2 * local_density * (1.f + u[7] / c_sq
                                         + (u[7] * u[7]) / (2.f * c_sq * c_sq)
                                         - u_sq / (2.f * c_sq));
        d_equ[8] = w2 * local_density * (1.f + u[8] / c_sq
                                         + (u[8] * u[8]) / (2.f * c_sq * c_sq)
                                         - u_sq / (2.f * c_sq));

        /* relaxation step */
<<<<<<< HEAD
        #pragma omp simd
        for (int kk = 0; kk < NSPEEDS; kk++) {
          (*tmp_cells)[ii + jj*params.nx].speeds[kk] = tmpSpeed.speeds[kk]
=======
        for (int kk = 0; kk < NSPEEDS; kk++)
        {
          tmp_cells[ii + jj*params.nx].speeds[kk] = tmpSpeed.speeds[kk]
>>>>>>> 8393be11
                                                  + params.omega
                                                  * (d_equ[kk] - tmpSpeed.speeds[kk]);
        }
      } else {
<<<<<<< HEAD
        (*tmp_cells)[ii + jj*params.nx].speeds[0] = tmpSpeed.speeds[0]; /* central cell, no movement */
        (*tmp_cells)[ii + jj*params.nx].speeds[1] = tmpSpeed.speeds[3];
        (*tmp_cells)[ii + jj*params.nx].speeds[2] = tmpSpeed.speeds[4];
        (*tmp_cells)[ii + jj*params.nx].speeds[3] = tmpSpeed.speeds[1];
        (*tmp_cells)[ii + jj*params.nx].speeds[4] = tmpSpeed.speeds[2];
        (*tmp_cells)[ii + jj*params.nx].speeds[5] = tmpSpeed.speeds[7];
        (*tmp_cells)[ii + jj*params.nx].speeds[6] = tmpSpeed.speeds[8];
        (*tmp_cells)[ii + jj*params.nx].speeds[7] = tmpSpeed.speeds[5];
        (*tmp_cells)[ii + jj*params.nx].speeds[8] = tmpSpeed.speeds[6];
      }
    }
  }
  *cells = *tmp_cells;
=======
        /* called after propagate, so taking values from scratch space
        ** mirroring, and writing into main grid */
        tmp_cells[ii + jj*params.nx].speeds[1] = tmpSpeed.speeds[3];
        tmp_cells[ii + jj*params.nx].speeds[2] = tmpSpeed.speeds[4];
        tmp_cells[ii + jj*params.nx].speeds[3] = tmpSpeed.speeds[1];
        tmp_cells[ii + jj*params.nx].speeds[4] = tmpSpeed.speeds[2];
        tmp_cells[ii + jj*params.nx].speeds[5] = tmpSpeed.speeds[7];
        tmp_cells[ii + jj*params.nx].speeds[6] = tmpSpeed.speeds[8];
        tmp_cells[ii + jj*params.nx].speeds[7] = tmpSpeed.speeds[5];
        tmp_cells[ii + jj*params.nx].speeds[8] = tmpSpeed.speeds[6];
      }
    }
  }
>>>>>>> 8393be11
  return EXIT_SUCCESS;
}

int accelerate_flow(const t_param params, t_speed* cells, int* obstacles)
{
  /* compute weighting factors */
  float w1 = params.density * params.accel / 9.f;
  float w2 = params.density * params.accel / 36.f;

  /* modify the 2nd row of the grid */
  int jj = params.ny - 1;

  for (int ii = 0; ii < params.nx; ii++)
  {
    /* if the cell is not occupied and
    ** we don't send a negative density */
    if (!obstacles[ii + jj*params.nx]
        && (cells[ii + jj*params.nx].speeds[3] - w1) > 0.f
        && (cells[ii + jj*params.nx].speeds[6] - w2) > 0.f
        && (cells[ii + jj*params.nx].speeds[7] - w2) > 0.f)
    {
      /* increase 'east-side' densities */
      cells[ii + jj*params.nx].speeds[1] += w1;
      cells[ii + jj*params.nx].speeds[5] += w2;
      cells[ii + jj*params.nx].speeds[8] += w2;
      /* decrease 'west-side' densities */
      cells[ii + jj*params.nx].speeds[3] -= w1;
      cells[ii + jj*params.nx].speeds[6] -= w2;
      cells[ii + jj*params.nx].speeds[7] -= w2;
    }
  }

  return EXIT_SUCCESS;
}

int propagate(const t_param params, t_speed* cells, t_speed* tmp_cells)
{
  /* loop over _all_ cells */
  for (int jj = 1; jj < params.ny + 1; jj++)
  {
    for (int ii = 0; ii < params.nx; ii++)
    {
      /* determine indices of axis-direction neighbours
      ** respecting periodic boundary conditions (wrap around) */
      int y_n = jj + 1;
      int x_e = (ii + 1) % params.nx;
      int y_s = jj - 1;
      int x_w = (ii == 0) ? (ii + params.nx - 1) : (ii - 1);
      /* propagate densities from neighbouring cells, following
      ** appropriate directions of travel and writing into
      ** scratch space grid */
      tmp_cells[ii + jj*params.nx].speeds[0] = cells[ii + jj*params.nx].speeds[0]; /* central cell, no movement */
      tmp_cells[ii + jj*params.nx].speeds[1] = cells[x_w + jj*params.nx].speeds[1]; /* east */
      tmp_cells[ii + jj*params.nx].speeds[2] = cells[ii + y_s*params.nx].speeds[2]; /* north */
      tmp_cells[ii + jj*params.nx].speeds[3] = cells[x_e + jj*params.nx].speeds[3]; /* west */
      tmp_cells[ii + jj*params.nx].speeds[4] = cells[ii + y_n*params.nx].speeds[4]; /* south */
      tmp_cells[ii + jj*params.nx].speeds[5] = cells[x_w + y_s*params.nx].speeds[5]; /* north-east */
      tmp_cells[ii + jj*params.nx].speeds[6] = cells[x_e + y_s*params.nx].speeds[6]; /* north-west */
      tmp_cells[ii + jj*params.nx].speeds[7] = cells[x_e + y_n*params.nx].speeds[7]; /* south-west */
      tmp_cells[ii + jj*params.nx].speeds[8] = cells[x_w + y_n*params.nx].speeds[8]; /* south-east */
    }
  }

  return EXIT_SUCCESS;
}

int rebound(const t_param params, t_speed* cells, t_speed* tmp_cells, int* obstacles)
{
  /* loop over the cells in the grid */
  for (int jj = 1; jj < params.ny + 1; jj++)
  {
    for (int ii = 0; ii < params.nx; ii++)
    {
      /* if the cell contains an obstacle */
      if (obstacles[jj*params.nx + ii])
      {
        /* called after propagate, so taking values from scratch space
        ** mirroring, and writing into main grid */
        cells[ii + jj*params.nx].speeds[1] = tmp_cells[ii + jj*params.nx].speeds[3];
        cells[ii + jj*params.nx].speeds[2] = tmp_cells[ii + jj*params.nx].speeds[4];
        cells[ii + jj*params.nx].speeds[3] = tmp_cells[ii + jj*params.nx].speeds[1];
        cells[ii + jj*params.nx].speeds[4] = tmp_cells[ii + jj*params.nx].speeds[2];
        cells[ii + jj*params.nx].speeds[5] = tmp_cells[ii + jj*params.nx].speeds[7];
        cells[ii + jj*params.nx].speeds[6] = tmp_cells[ii + jj*params.nx].speeds[8];
        cells[ii + jj*params.nx].speeds[7] = tmp_cells[ii + jj*params.nx].speeds[5];
        cells[ii + jj*params.nx].speeds[8] = tmp_cells[ii + jj*params.nx].speeds[6];
      }
    }
  }

  return EXIT_SUCCESS;
}

int collision(const t_param params, t_speed* cells, t_speed* tmp_cells, int* obstacles)
{
  const float c_sq = 1.f / 3.f; /* square of speed of sound */
  const float w0 = 4.f / 9.f;  /* weighting factor */
  const float w1 = 1.f / 9.f;  /* weighting factor */
  const float w2 = 1.f / 36.f; /* weighting factor */

  /* loop over the cells in the grid
  ** NB the collision step is called after
  ** the propagate step and so values of interest
  ** are in the scratch-space grid */
  for (int jj = 1; jj < params.ny + 1; jj++)
  {
    for (int ii = 0; ii < params.nx; ii++)
    {
      /* don't consider occupied cells */
      if (!obstacles[ii + jj*params.nx])
      {
        /* compute local density total */
        float local_density = 0.f;

        for (int kk = 0; kk < NSPEEDS; kk++)
        {
          local_density += tmp_cells[ii + jj*params.nx].speeds[kk];
        }

        /* compute x velocity component */
        float u_x = (tmp_cells[ii + jj*params.nx].speeds[1]
                      + tmp_cells[ii + jj*params.nx].speeds[5]
                      + tmp_cells[ii + jj*params.nx].speeds[8]
                      - (tmp_cells[ii + jj*params.nx].speeds[3]
                         + tmp_cells[ii + jj*params.nx].speeds[6]
                         + tmp_cells[ii + jj*params.nx].speeds[7]))
                     / local_density;
        /* compute y velocity component */
        float u_y = (tmp_cells[ii + jj*params.nx].speeds[2]
                      + tmp_cells[ii + jj*params.nx].speeds[5]
                      + tmp_cells[ii + jj*params.nx].speeds[6]
                      - (tmp_cells[ii + jj*params.nx].speeds[4]
                         + tmp_cells[ii + jj*params.nx].speeds[7]
                         + tmp_cells[ii + jj*params.nx].speeds[8]))
                     / local_density;

        /* velocity squared */
        float u_sq = u_x * u_x + u_y * u_y;

        /* directional velocity components */
        float u[NSPEEDS];
        u[1] =   u_x;        /* east */
        u[2] =         u_y;  /* north */
        u[3] = - u_x;        /* west */
        u[4] =       - u_y;  /* south */
        u[5] =   u_x + u_y;  /* north-east */
        u[6] = - u_x + u_y;  /* north-west */
        u[7] = - u_x - u_y;  /* south-west */
        u[8] =   u_x - u_y;  /* south-east */

        /* equilibrium densities */
        float d_equ[NSPEEDS];
        /* zero velocity density: weight w0 */
        d_equ[0] = w0 * local_density
                   * (1.f - u_sq / (2.f * c_sq));
        /* axis speeds: weight w1 */
        d_equ[1] = w1 * local_density * (1.f + u[1] / c_sq
                                         + (u[1] * u[1]) / (2.f * c_sq * c_sq)
                                         - u_sq / (2.f * c_sq));
        d_equ[2] = w1 * local_density * (1.f + u[2] / c_sq
                                         + (u[2] * u[2]) / (2.f * c_sq * c_sq)
                                         - u_sq / (2.f * c_sq));
        d_equ[3] = w1 * local_density * (1.f + u[3] / c_sq
                                         + (u[3] * u[3]) / (2.f * c_sq * c_sq)
                                         - u_sq / (2.f * c_sq));
        d_equ[4] = w1 * local_density * (1.f + u[4] / c_sq
                                         + (u[4] * u[4]) / (2.f * c_sq * c_sq)
                                         - u_sq / (2.f * c_sq));
        /* diagonal speeds: weight w2 */
        d_equ[5] = w2 * local_density * (1.f + u[5] / c_sq
                                         + (u[5] * u[5]) / (2.f * c_sq * c_sq)
                                         - u_sq / (2.f * c_sq));
        d_equ[6] = w2 * local_density * (1.f + u[6] / c_sq
                                         + (u[6] * u[6]) / (2.f * c_sq * c_sq)
                                         - u_sq / (2.f * c_sq));
        d_equ[7] = w2 * local_density * (1.f + u[7] / c_sq
                                         + (u[7] * u[7]) / (2.f * c_sq * c_sq)
                                         - u_sq / (2.f * c_sq));
        d_equ[8] = w2 * local_density * (1.f + u[8] / c_sq
                                         + (u[8] * u[8]) / (2.f * c_sq * c_sq)
                                         - u_sq / (2.f * c_sq));

        /* relaxation step */
        for (int kk = 0; kk < NSPEEDS; kk++)
        {
          cells[ii + jj*params.nx].speeds[kk] = tmp_cells[ii + jj*params.nx].speeds[kk]
                                                  + params.omega
                                                  * (d_equ[kk] - tmp_cells[ii + jj*params.nx].speeds[kk]);
        }
      }
    }
  }

  return EXIT_SUCCESS;
}

float total_velocity(const t_param params, t_speed* cells, int* obstacles)
{
  float tot_u = 0.f;          /* accumulated magnitudes of velocity for each cell */

  /* loop over all non-blocked cells */
  for (int jj = 1; jj < params.ny + 1; jj++)
  {
    for (int ii = 0; ii < params.nx; ii++)
    {
      /* ignore occupied cells */
      if (!obstacles[ii + jj*params.nx])
      {
        /* local density total */
        float local_density = 0.f;

        for (int kk = 0; kk < NSPEEDS; kk++)
        {
          local_density += cells[ii + jj*params.nx].speeds[kk];
        }

        /* x-component of velocity */
        float u_x = (cells[ii + jj*params.nx].speeds[1]
                      + cells[ii + jj*params.nx].speeds[5]
                      + cells[ii + jj*params.nx].speeds[8]
                      - (cells[ii + jj*params.nx].speeds[3]
                         + cells[ii + jj*params.nx].speeds[6]
                         + cells[ii + jj*params.nx].speeds[7]))
                     / local_density;
        /* compute y velocity component */
        float u_y = (cells[ii + jj*params.nx].speeds[2]
                      + cells[ii + jj*params.nx].speeds[5]
                      + cells[ii + jj*params.nx].speeds[6]
                      - (cells[ii + jj*params.nx].speeds[4]
                         + cells[ii + jj*params.nx].speeds[7]
                         + cells[ii + jj*params.nx].speeds[8]))
                     / local_density;
        /* accumulate the norm of x- and y- velocity components */
        tot_u += sqrtf((u_x * u_x) + (u_y * u_y));
      }
    }
  }

  return tot_u;
}

float av_velocity(const t_param params, t_speed* cells, int* obstacles)
{
  int    tot_cells = 0;  /* no. of cells used in calculation */
  float tot_u;          /* accumulated magnitudes of velocity for each cell */

  /* initialise */
  tot_u = 0.f;

  /* loop over all non-blocked cells */
  for (int jj = 0; jj < params.ny; jj++)
  {
    for (int ii = 0; ii < params.nx; ii++)
    {
      /* ignore occupied cells */
      if (!obstacles[ii + jj*params.nx])
      {
        /* local density total */
        float local_density = 0.f;

        for (int kk = 0; kk < NSPEEDS; kk++)
        {
          local_density += cells[ii + jj*params.nx].speeds[kk];
        }

        /* x-component of velocity */
        float u_x = (cells[ii + jj*params.nx].speeds[1]
                      + cells[ii + jj*params.nx].speeds[5]
                      + cells[ii + jj*params.nx].speeds[8]
                      - (cells[ii + jj*params.nx].speeds[3]
                         + cells[ii + jj*params.nx].speeds[6]
                         + cells[ii + jj*params.nx].speeds[7]))
                     / local_density;
        /* compute y velocity component */
        float u_y = (cells[ii + jj*params.nx].speeds[2]
                      + cells[ii + jj*params.nx].speeds[5]
                      + cells[ii + jj*params.nx].speeds[6]
                      - (cells[ii + jj*params.nx].speeds[4]
                         + cells[ii + jj*params.nx].speeds[7]
                         + cells[ii + jj*params.nx].speeds[8]))
                     / local_density;
        /* accumulate the norm of x- and y- velocity components */
        tot_u += sqrtf((u_x * u_x) + (u_y * u_y));
        /* increase counter of inspected cells */
        ++tot_cells;
      }
    }
  }

  return tot_u / (float)tot_cells;
}

int initialise(const char* paramfile, const char* obstaclefile,
               t_param* params, t_speed** cells_ptr, t_speed** tmp_cells_ptr,
               int** obstacles_ptr, float** av_vels_ptr)
{
  char   message[1024];  /* message buffer */
  FILE*   fp;            /* file pointer */
  int    xx, yy;         /* generic array indices */
  int    blocked;        /* indicates whether a cell is blocked by an obstacle */
  int    retval;         /* to hold return value for checking */

  /* open the parameter file */
  fp = fopen(paramfile, "r");

  if (fp == NULL)
  {
    sprintf(message, "could not open input parameter file: %s", paramfile);
    die(message, __LINE__, __FILE__);
  }

  /* read in the parameter values */
  retval = fscanf(fp, "%d\n", &(params->nx));

  if (retval != 1) die("could not read param file: nx", __LINE__, __FILE__);

  retval = fscanf(fp, "%d\n", &(params->ny));

  if (retval != 1) die("could not read param file: ny", __LINE__, __FILE__);

  retval = fscanf(fp, "%d\n", &(params->maxIters));

  if (retval != 1) die("could not read param file: maxIters", __LINE__, __FILE__);

  retval = fscanf(fp, "%d\n", &(params->reynolds_dim));

  if (retval != 1) die("could not read param file: reynolds_dim", __LINE__, __FILE__);

  retval = fscanf(fp, "%f\n", &(params->density));

  if (retval != 1) die("could not read param file: density", __LINE__, __FILE__);

  retval = fscanf(fp, "%f\n", &(params->accel));

  if (retval != 1) die("could not read param file: accel", __LINE__, __FILE__);

  retval = fscanf(fp, "%f\n", &(params->omega));

  if (retval != 1) die("could not read param file: omega", __LINE__, __FILE__);

  /* and close up the file */
  fclose(fp);

  /*
  ** Allocate memory.
  **
  ** Remember C is pass-by-value, so we need to
  ** pass pointers into the initialise function.
  **
  ** NB we are allocating a 1D array, so that the
  ** memory will be contiguous.  We still want to
  ** index this memory as if it were a (row major
  ** ordered) 2D array, however.  We will perform
  ** some arithmetic using the row and column
  ** coordinates, inside the square brackets, when
  ** we want to access elements of this array.
  **
  ** Note also that we are using a structure to
  ** hold an array of 'speeds'.  We will allocate
  ** a 1D array of these structs.
  */

  /* main grid */
  *cells_ptr = (t_speed*)malloc(sizeof(t_speed) * (params->ny * params->nx));

  if (*cells_ptr == NULL) die("cannot allocate memory for cells", __LINE__, __FILE__);

  /* 'helper' grid, used as scratch space */
  *tmp_cells_ptr = (t_speed*)malloc(sizeof(t_speed) * (params->ny * params->nx));

  if (*tmp_cells_ptr == NULL) die("cannot allocate memory for tmp_cells", __LINE__, __FILE__);

  /* the map of obstacles */
  *obstacles_ptr = malloc(sizeof(int) * (params->ny * params->nx));

  if (*obstacles_ptr == NULL) die("cannot allocate column memory for obstacles", __LINE__, __FILE__);

  /* initialise densities */
  float w0 = params->density * 4.f / 9.f;
  float w1 = params->density      / 9.f;
  float w2 = params->density      / 36.f;

  for (int jj = 0; jj < params->ny; jj++)
  {
    for (int ii = 0; ii < params->nx; ii++)
    {
      /* centre */
      (*cells_ptr)[ii + jj*params->nx].speeds[0] = w0;
      /* axis directions */
      (*cells_ptr)[ii + jj*params->nx].speeds[1] = w1;
      (*cells_ptr)[ii + jj*params->nx].speeds[2] = w1;
      (*cells_ptr)[ii + jj*params->nx].speeds[3] = w1;
      (*cells_ptr)[ii + jj*params->nx].speeds[4] = w1;
      /* diagonals */
      (*cells_ptr)[ii + jj*params->nx].speeds[5] = w2;
      (*cells_ptr)[ii + jj*params->nx].speeds[6] = w2;
      (*cells_ptr)[ii + jj*params->nx].speeds[7] = w2;
      (*cells_ptr)[ii + jj*params->nx].speeds[8] = w2;
    }
  }

  /* first set all cells in obstacle array to zero */
  for (int jj = 0; jj < params->ny; jj++)
  {
    for (int ii = 0; ii < params->nx; ii++)
    {
      (*obstacles_ptr)[ii + jj*params->nx] = 0;
    }
  }

  /* open the obstacle data file */
  fp = fopen(obstaclefile, "r");

  if (fp == NULL)
  {
    sprintf(message, "could not open input obstacles file: %s", obstaclefile);
    die(message, __LINE__, __FILE__);
  }

  /* read-in the blocked cells list */
  while ((retval = fscanf(fp, "%d %d %d\n", &xx, &yy, &blocked)) != EOF)
  {
    /* some checks */
    if (retval != 3) die("expected 3 values per line in obstacle file", __LINE__, __FILE__);

    if (xx < 0 || xx > params->nx - 1) die("obstacle x-coord out of range", __LINE__, __FILE__);

    if (yy < 0 || yy > params->ny - 1) die("obstacle y-coord out of range", __LINE__, __FILE__);

    if (blocked != 1) die("obstacle blocked value should be 1", __LINE__, __FILE__);

    /* assign to array */
    (*obstacles_ptr)[xx + yy*params->nx] = blocked;
  }

  /* and close the file */
  fclose(fp);

  /*
  ** allocate space to hold a record of the avarage velocities computed
  ** at each timestep
  */
  *av_vels_ptr = (float*)malloc(sizeof(float) * params->maxIters);

  return EXIT_SUCCESS;
}

int finalise(const t_param* params, t_speed** cells_ptr, t_speed** tmp_cells_ptr,
             int** obstacles_ptr, float** av_vels_ptr)
{
  /*
  ** free up allocated memory
  */
  free(*cells_ptr);
  *cells_ptr = NULL;

  free(*tmp_cells_ptr);
  *tmp_cells_ptr = NULL;

  free(*obstacles_ptr);
  *obstacles_ptr = NULL;

  free(*av_vels_ptr);
  *av_vels_ptr = NULL;

  return EXIT_SUCCESS;
}


float calc_reynolds(const t_param params, t_speed* cells, int* obstacles)
{
  const float viscosity = 1.f / 6.f * (2.f / params.omega - 1.f);

  return av_velocity(params, cells, obstacles) * params.reynolds_dim / viscosity;
}

float total_density(const t_param params, t_speed* cells)
{
  float total = 0.f;  /* accumulator */

  for (int jj = 0; jj < params.ny; jj++)
  {
    for (int ii = 0; ii < params.nx; ii++)
    {
      for (int kk = 0; kk < NSPEEDS; kk++)
      {
        total += cells[ii + jj*params.nx].speeds[kk];
      }
    }
  }

  return total;
}

int write_values(const t_param params, t_speed* cells, int* obstacles, float* av_vels)
{
  FILE* fp;                     /* file pointer */
  const float c_sq = 1.f / 3.f; /* sq. of speed of sound */
  float local_density;         /* per grid cell sum of densities */
  float pressure;              /* fluid pressure in grid cell */
  float u_x;                   /* x-component of velocity in grid cell */
  float u_y;                   /* y-component of velocity in grid cell */
  float u;                     /* norm--root of summed squares--of u_x and u_y */

  fp = fopen(FINALSTATEFILE, "w");

  if (fp == NULL)
  {
    die("could not open file output file", __LINE__, __FILE__);
  }

  for (int jj = 0; jj < params.ny; jj++)
  {
    for (int ii = 0; ii < params.nx; ii++)
    {
      /* an occupied cell */
      if (obstacles[ii + jj*params.nx])
      {
        u_x = u_y = u = 0.f;
        pressure = params.density * c_sq;
      }
      /* no obstacle */
      else
      {
        local_density = 0.f;

        for (int kk = 0; kk < NSPEEDS; kk++)
        {
          local_density += cells[ii + jj*params.nx].speeds[kk];
        }

        /* compute x velocity component */
        u_x = (cells[ii + jj*params.nx].speeds[1]
               + cells[ii + jj*params.nx].speeds[5]
               + cells[ii + jj*params.nx].speeds[8]
               - (cells[ii + jj*params.nx].speeds[3]
                  + cells[ii + jj*params.nx].speeds[6]
                  + cells[ii + jj*params.nx].speeds[7]))
              / local_density;
        /* compute y velocity component */
        u_y = (cells[ii + jj*params.nx].speeds[2]
               + cells[ii + jj*params.nx].speeds[5]
               + cells[ii + jj*params.nx].speeds[6]
               - (cells[ii + jj*params.nx].speeds[4]
                  + cells[ii + jj*params.nx].speeds[7]
                  + cells[ii + jj*params.nx].speeds[8]))
              / local_density;
        /* compute norm of velocity */
        u = sqrtf((u_x * u_x) + (u_y * u_y));
        /* compute pressure */
        pressure = local_density * c_sq;
      }

      /* write to file */
      fprintf(fp, "%d %d %.12E %.12E %.12E %.12E %d\n", ii, jj, u_x, u_y, u, pressure, obstacles[ii * params.nx + jj]);
    }
  }

  fclose(fp);

  fp = fopen(AVVELSFILE, "w");

  if (fp == NULL)
  {
    die("could not open file output file", __LINE__, __FILE__);
  }

  for (int ii = 0; ii < params.maxIters; ii++)
  {
    fprintf(fp, "%d:\t%.12E\n", ii, av_vels[ii]);
  }

  fclose(fp);

  return EXIT_SUCCESS;
}

void die(const char* message, const int line, const char* file)
{
  fprintf(stderr, "Error at line %d of file %s:\n", line, file);
  fprintf(stderr, "%s\n", message);
  fflush(stderr);
  exit(EXIT_FAILURE);
}

void usage(const char* exe)
{
  fprintf(stderr, "Usage: %s <paramfile> <obstaclefile>\n", exe);
  exit(EXIT_FAILURE);
}<|MERGE_RESOLUTION|>--- conflicted
+++ resolved
@@ -95,11 +95,7 @@
 ** timestep calls, in order, the functions:
 ** accelerate_flow(), propagate(), rebound() & collision()
 */
-<<<<<<< HEAD
-int timestep(const t_param params, t_speed **cells, t_speed **tmp_cells, int* obstacles);
-=======
 int timestep(const t_param params, t_speed* cells, t_speed* tmp_cells, int* obstacles);
->>>>>>> 8393be11
 int accelerate_flow(const t_param params, t_speed* cells, int* obstacles);
 int propagate(const t_param params, t_speed* cells, t_speed* tmp_cells);
 int rebound(const t_param params, t_speed* cells, t_speed* tmp_cells, int* obstacles);
@@ -263,14 +259,10 @@
       memcpy(sub_cells + ((sub_params.ny + 1) * sub_params.nx), recvbuf, sizeof(t_speed) * sub_params.nx);
     }
 
-<<<<<<< HEAD
-    timestep(sub_params, &sub_cells, &sub_tmp_cells, sub_obstacles);
-=======
     timestep(sub_params, sub_cells, sub_tmp_cells, sub_obstacles);
     t_speed *swp = sub_cells;
     sub_cells = sub_tmp_cells;
     sub_tmp_cells = swp;
->>>>>>> 8393be11
 
     float local_tot_vel = total_velocity(sub_params, sub_cells, sub_obstacles);
     float global_tot_vel;
@@ -316,22 +308,11 @@
   return EXIT_SUCCESS;
 }
 
-<<<<<<< HEAD
-int timestep(const t_param params, t_speed **cells, t_speed **tmp_cells, int *obstacles) {
-=======
 int timestep(const t_param params, t_speed* cells, t_speed* tmp_cells, int* obstacles) {
->>>>>>> 8393be11
   const float c_sq = 1.f / 3.f; /* square of speed of sound */
   const float w0 = 4.f / 9.f;  /* weighting factor */
   const float w1 = 1.f / 9.f;  /* weighting factor */
   const float w2 = 1.f / 36.f; /* weighting factor */
-<<<<<<< HEAD
-  t_speed tmpSpeed;
-
-  /* loop over _all_ cells */
-  for (int jj = 1; jj < params.ny + 1; jj++) {
-    for (int ii = 0; ii < params.nx; ii++) {
-=======
 
   t_speed tmpSpeed;
   /* loop over _all_ cells */
@@ -340,33 +321,12 @@
   {
     for (int ii = 0; ii < params.nx; ii++)
     {
->>>>>>> 8393be11
       /* determine indices of axis-direction neighbours
       ** respecting periodic boundary conditions (wrap around) */
       int y_n = jj + 1;
       int x_e = (ii + 1) % params.nx;
       int y_s = jj - 1;
       int x_w = (ii == 0) ? (ii + params.nx - 1) : (ii - 1);
-<<<<<<< HEAD
-
-      tmpSpeed.speeds[0] = (*cells)[ii + jj*params.nx].speeds[0]; /* central cell, no movement */
-      tmpSpeed.speeds[1] = (*cells)[x_w + jj*params.nx].speeds[1]; /* east */
-      tmpSpeed.speeds[2] = (*cells)[ii + y_s*params.nx].speeds[2]; /* north */
-      tmpSpeed.speeds[3] = (*cells)[x_e + jj*params.nx].speeds[3]; /* west */
-      tmpSpeed.speeds[4] = (*cells)[ii + y_n*params.nx].speeds[4]; /* south */
-      tmpSpeed.speeds[5] = (*cells)[x_w + y_s*params.nx].speeds[5]; /* north-east */
-      tmpSpeed.speeds[6] = (*cells)[x_e + y_s*params.nx].speeds[6]; /* north-west */
-      tmpSpeed.speeds[7] = (*cells)[x_e + y_n*params.nx].speeds[7]; /* south-west */
-      tmpSpeed.speeds[8] = (*cells)[x_w + y_n*params.nx].speeds[8]; /* south-east */
-
-      /* if the cell contains an obstacle */
-      if (!obstacles[jj*params.nx + ii]) {
-        /* compute local density total */
-        float local_density = 0.f;
-
-        #pragma omp simd reduction(+:local_density)
-        for (int kk = 0; kk < NSPEEDS; kk++) {
-=======
       /* propagate densities from neighbouring cells, following
       ** appropriate directions of travel and writing into
       ** scratch space grid */
@@ -388,7 +348,6 @@
 
         for (int kk = 0; kk < NSPEEDS; kk++)
         {
->>>>>>> 8393be11
           local_density += tmpSpeed.speeds[kk];
         }
 
@@ -456,34 +415,13 @@
                                          - u_sq / (2.f * c_sq));
 
         /* relaxation step */
-<<<<<<< HEAD
-        #pragma omp simd
-        for (int kk = 0; kk < NSPEEDS; kk++) {
-          (*tmp_cells)[ii + jj*params.nx].speeds[kk] = tmpSpeed.speeds[kk]
-=======
         for (int kk = 0; kk < NSPEEDS; kk++)
         {
           tmp_cells[ii + jj*params.nx].speeds[kk] = tmpSpeed.speeds[kk]
->>>>>>> 8393be11
                                                   + params.omega
                                                   * (d_equ[kk] - tmpSpeed.speeds[kk]);
         }
       } else {
-<<<<<<< HEAD
-        (*tmp_cells)[ii + jj*params.nx].speeds[0] = tmpSpeed.speeds[0]; /* central cell, no movement */
-        (*tmp_cells)[ii + jj*params.nx].speeds[1] = tmpSpeed.speeds[3];
-        (*tmp_cells)[ii + jj*params.nx].speeds[2] = tmpSpeed.speeds[4];
-        (*tmp_cells)[ii + jj*params.nx].speeds[3] = tmpSpeed.speeds[1];
-        (*tmp_cells)[ii + jj*params.nx].speeds[4] = tmpSpeed.speeds[2];
-        (*tmp_cells)[ii + jj*params.nx].speeds[5] = tmpSpeed.speeds[7];
-        (*tmp_cells)[ii + jj*params.nx].speeds[6] = tmpSpeed.speeds[8];
-        (*tmp_cells)[ii + jj*params.nx].speeds[7] = tmpSpeed.speeds[5];
-        (*tmp_cells)[ii + jj*params.nx].speeds[8] = tmpSpeed.speeds[6];
-      }
-    }
-  }
-  *cells = *tmp_cells;
-=======
         /* called after propagate, so taking values from scratch space
         ** mirroring, and writing into main grid */
         tmp_cells[ii + jj*params.nx].speeds[1] = tmpSpeed.speeds[3];
@@ -497,7 +435,6 @@
       }
     }
   }
->>>>>>> 8393be11
   return EXIT_SUCCESS;
 }
 
